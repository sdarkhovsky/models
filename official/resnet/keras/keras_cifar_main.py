# Copyright 2018 The TensorFlow Authors. All Rights Reserved.
#
# Licensed under the Apache License, Version 2.0 (the "License");
# you may not use this file except in compliance with the License.
# You may obtain a copy of the License at
#
#     http://www.apache.org/licenses/LICENSE-2.0
#
# Unless required by applicable law or agreed to in writing, software
# distributed under the License is distributed on an "AS IS" BASIS,
# WITHOUT WARRANTIES OR CONDITIONS OF ANY KIND, either express or implied.
# See the License for the specific language governing permissions and
# limitations under the License.
# ==============================================================================
"""Runs a ResNet model on the Cifar-10 dataset."""

from __future__ import absolute_import
from __future__ import division
from __future__ import print_function

import time

from absl import app as absl_app
from absl import flags
import numpy as np
import tensorflow as tf  # pylint: disable=g-bad-import-order

from official.resnet import cifar10_main as cifar_main
from official.resnet import resnet_run_loop
from official.resnet.keras import keras_common
from official.resnet.keras import resnet56
from official.utils.flags import core as flags_core
from official.utils.logs import logger
from official.utils.misc import distribution_utils


LR_SCHEDULE = [  # (multiplier, epoch to start) tuples
    (0.1, 91), (0.01, 136), (0.001, 182)
]


def learning_rate_schedule(current_epoch, current_batch, batches_per_epoch, batch_size):
  """Handles linear scaling rule, gradual warmup, and LR decay.

  The learning rate starts at base learning_rate, then after 91, 136 and
  182 epochs, the learning rate is divided by 10.

  Args:
    current_epoch: integer, current epoch indexed from 0.
    current_batch: integer, current batch in the current epoch, indexed from 0.

  Returns:
    Adjusted learning rate.
  """
  initial_learning_rate = keras_common.BASE_LEARNING_RATE * batch_size / 128
  learning_rate = initial_learning_rate
  for mult, start_epoch in LR_SCHEDULE:
    if current_epoch >= start_epoch:
      learning_rate = initial_learning_rate * mult
    else:
      break
  return learning_rate


def parse_record_keras(raw_record, is_training, dtype):
  """Parses a record containing a training example of an image.

  The input record is parsed into a label and image, and the image is passed
  through preprocessing steps (cropping, flipping, and so on).

  Args:
    raw_record: scalar Tensor tf.string containing a serialized
      Example protocol buffer.
    is_training: A boolean denoting whether the input is for training.
    dtype: Data type to use for input images.

  Returns:
    Tuple with processed image tensor and one-hot-encoded label tensor.
  """
  image, label = cifar_main.parse_record(raw_record, is_training, dtype)
  label = tf.sparse_to_dense(label, (cifar_main._NUM_CLASSES,), 1)
  return image, label


def run(flags_obj):
  """Run ResNet Cifar-10 training and eval loop using native Keras APIs.

  Args:
    flags_obj: An object containing parsed flag values.

  Raises:
    ValueError: If fp16 is passed as it is not currently supported.
  """
  if flags_obj.enable_eager:
    tf.enable_eager_execution()

  dtype = flags_core.get_tf_dtype(flags_obj)
  if dtype == 'fp16':
    raise ValueError('dtype fp16 is not supported in Keras. Use the default '
                     'value(fp32).')

  per_device_batch_size = distribution_utils.per_device_batch_size(
      flags_obj.batch_size, flags_core.get_num_gpus(flags_obj))

  # pylint: disable=protected-access
  if flags_obj.use_synthetic_data:
    synth_input_fn = resnet_run_loop.get_synth_input_fn(
        cifar_main._HEIGHT, cifar_main._WIDTH,
        cifar_main._NUM_CHANNELS, cifar_main._NUM_CLASSES,
        dtype=flags_core.get_tf_dtype(flags_obj))
    train_input_dataset = synth_input_fn(
        True,
        flags_obj.data_dir,
        batch_size=per_device_batch_size,
        height=cifar_main._HEIGHT,
        width=cifar_main._WIDTH,
        num_channels=cifar_main._NUM_CHANNELS,
        num_classes=cifar_main._NUM_CLASSES,
        dtype=dtype)
    eval_input_dataset = synth_input_fn(
        False,
        flags_obj.data_dir,
        batch_size=per_device_batch_size,
        height=cifar_main._HEIGHT,
        width=cifar_main._WIDTH,
        num_channels=cifar_main._NUM_CHANNELS,
        num_classes=cifar_main._NUM_CLASSES,
        dtype=dtype)
  # pylint: enable=protected-access

  else:
    train_input_dataset = cifar_main.input_fn(
        True,
        flags_obj.data_dir,
        batch_size=per_device_batch_size,
        num_epochs=flags_obj.train_epochs,
        parse_record_fn=parse_record_keras)

    eval_input_dataset = cifar_main.input_fn(
        False,
        flags_obj.data_dir,
        batch_size=per_device_batch_size,
        num_epochs=flags_obj.train_epochs,
        parse_record_fn=parse_record_keras)

  optimizer = keras_common.get_optimizer()
  strategy = keras_common.get_dist_strategy()

<<<<<<< HEAD
  model = keras_resnet_model.ResNet56(input_shape=(32, 32, 3),
                                      classes=cifar_main._NUM_CLASSES)

  model.compile(loss='categorical_crossentropy',
                optimizer=optimizer,
                metrics=['categorical_accuracy'],
=======
  model = resnet56.ResNet56(input_shape=(32, 32, 3),
                                      classes=cifar_main._NUM_CLASSES)

  model.compile(loss=loss,
                optimizer=opt,
                metrics=[accuracy],
>>>>>>> 42420ce8
                distribute=strategy)

  time_callback, tensorboard_callback, lr_callback = keras_common.get_fit_callbacks(
      learning_rate_schedule)

  steps_per_epoch = cifar_main._NUM_IMAGES['train'] // flags_obj.batch_size
  num_eval_steps = (cifar_main._NUM_IMAGES['validation'] //
                    flags_obj.batch_size)

  history = model.fit(train_input_dataset,
                      epochs=flags_obj.train_epochs,
                      steps_per_epoch=steps_per_epoch,
                      callbacks=[
                          time_callback,
                          lr_callback,
                          tensorboard_callback
                      ],
                      validation_steps=num_eval_steps,
                      validation_data=eval_input_dataset,
                      verbose=1)

  eval_output = model.evaluate(eval_input_dataset,
                               steps=num_eval_steps,
                               verbose=1)

  print('Test loss:', eval_output[0])
  stats = keras_common.analyze_fit_and_eval_result(history, eval_output)

  return stats


def main(_):
  with logger.benchmark_context(flags.FLAGS):
    run(flags.FLAGS)


if __name__ == '__main__':
  tf.logging.set_verbosity(tf.logging.DEBUG)
  cifar_main.define_cifar_flags()
  absl_app.run(main)<|MERGE_RESOLUTION|>--- conflicted
+++ resolved
@@ -146,22 +146,12 @@
   optimizer = keras_common.get_optimizer()
   strategy = keras_common.get_dist_strategy()
 
-<<<<<<< HEAD
-  model = keras_resnet_model.ResNet56(input_shape=(32, 32, 3),
-                                      classes=cifar_main._NUM_CLASSES)
+  model = resnet56.ResNet56(input_shape=(32, 32, 3),
+          classes=cifar_main._NUM_CLASSES)
 
   model.compile(loss='categorical_crossentropy',
                 optimizer=optimizer,
                 metrics=['categorical_accuracy'],
-=======
-  model = resnet56.ResNet56(input_shape=(32, 32, 3),
-                                      classes=cifar_main._NUM_CLASSES)
-
-  model.compile(loss=loss,
-                optimizer=opt,
-                metrics=[accuracy],
->>>>>>> 42420ce8
-                distribute=strategy)
 
   time_callback, tensorboard_callback, lr_callback = keras_common.get_fit_callbacks(
       learning_rate_schedule)
